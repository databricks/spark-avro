--- conflicted
+++ resolved
@@ -382,10 +382,14 @@
       assert(df.count == 8)
 
       val tempSaveDir = s"$tempDir/save/"
-
-<<<<<<< HEAD
+            df.write.avro(tempSaveDir)
+      val newDf = TestSQLContext.read.avro(tempSaveDir)
+      assert(newDf.count == 8)
+    }
+  }
+
   test("test doc in meta") {
-    val df = TestSQLContext.load(episodesFile, "com.databricks.spark.avro")
+    val df = TestSQLContext.read.avro(testFile)
     df.schema.fields(0).metadata.getString(SchemaConverters.METADATA_KEY_DOC)
 
     for (x <- df.schema.fields) {
@@ -401,12 +405,12 @@
   }
 
   test("test aliases in meta") {
-    val df = TestSQLContext.load(testFile, "com.databricks.spark.avro")
+    val df = TestSQLContext.read.avro(testFile)
     df.schema("string").metadata.getStringArray(SchemaConverters.METADATA_KEY_ALIASES) === Array("string_alias1", "string_alias1")
   }
-  
+
   test("test aliases columns in data frame") {
-    var df = TestSQLContext.load(testFile, "com.databricks.spark.avro")
+    var df = TestSQLContext.read.avro(testFile)
     var fieldArray = df.schema.fieldNames;
     assert(fieldArray contains("string"))
     assert(!(fieldArray contains("string_alias1")))
@@ -423,12 +427,4 @@
     assert(fieldArray contains("enum_alias"))
     assert(fieldArray contains("union_int_alias"))
   }
-  
-=======
-      df.write.avro(tempSaveDir)
-      val newDf = TestSQLContext.read.avro(tempSaveDir)
-      assert(newDf.count == 8)
-    }
-  }
->>>>>>> 0cf860fc
 }