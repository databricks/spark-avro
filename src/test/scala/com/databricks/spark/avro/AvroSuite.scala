--- conflicted
+++ resolved
@@ -16,35 +16,23 @@
 
 package com.databricks.spark.avro
 
-<<<<<<< HEAD
-import java.io.{File, FileNotFoundException}
-import java.nio.ByteBuffer
-=======
 import java.io._
 import java.nio.ByteBuffer
 import java.nio.file.Files
->>>>>>> 24c8af13
 import java.sql.{Date, Timestamp}
-import java.util.UUID
+import java.util.{TimeZone, UUID}
 
 import scala.collection.JavaConversions._
 import org.apache.avro.Schema
 import org.apache.avro.Schema.{Field, Type}
 import org.apache.avro.file.DataFileWriter
 import org.apache.avro.generic.{GenericData, GenericDatumWriter, GenericRecord}
-<<<<<<< HEAD
-import org.apache.commons.io.FileUtils
-import org.apache.spark.SparkContext
-import org.apache.spark.sql.{Row, SQLContext}
-=======
 import org.apache.avro.generic.GenericData.{EnumSymbol, Fixed}
 import org.apache.commons.io.FileUtils
 import org.apache.spark.SparkContext
 import org.apache.spark.sql._
->>>>>>> 24c8af13
 import org.apache.spark.sql.types._
 import org.scalatest.{BeforeAndAfterAll, FunSuite}
-
 import com.databricks.spark.avro.SchemaConverters.IncompatibleSchemaException
 
 class AvroSuite extends FunSuite with BeforeAndAfterAll {
@@ -314,35 +302,17 @@
         StructField("float", FloatType, true),
         StructField("date", DateType, true)
       ))
+      TimeZone.setDefault(TimeZone.getTimeZone("UTC"))
       val rdd = spark.sparkContext.parallelize(Seq(
         Row(1f, null),
-        Row(2f, new Date(1451980800000L)),
-        Row(3f, new Date(1460098800000L))
+        Row(2f, new Date(1451948400000L)),
+        Row(3f, new Date(1460066400500L))
       ))
       val df = spark.createDataFrame(rdd, schema)
       df.write.avro(dir.toString)
       assert(spark.read.avro(dir.toString).count == rdd.count)
       assert(spark.read.avro(dir.toString).select("date").collect().map(_(0)).toSet ==
-        Array(null, 1451980800000L, 1460098800000L).toSet)
-    }
-  }
-
-  test("Date field type") {
-    TestUtils.withTempDir { dir =>
-      val schema = StructType(Seq(
-        StructField("float", FloatType, true),
-        StructField("short", ShortType, true),
-        StructField("byte", ByteType, true),
-        StructField("date", DateType, true)
-      ))
-      val rdd = sqlContext.sparkContext.parallelize(Seq(
-        Row(1f, 1.toShort, 1.toByte, null),
-        Row(2f, 2.toShort, 2.toByte, new Date(1460120535000L)),
-        Row(3f, 3.toShort, 3.toByte, new Date(1460120535000L))
-      ))
-      val df = sqlContext.createDataFrame(rdd, schema)
-      df.write.avro(dir.toString)
-      assert(sqlContext.read.avro(dir.toString).count == rdd.count)
+        Array(null, 1451865600000L, 1459987200000L).toSet)
     }
   }
 
