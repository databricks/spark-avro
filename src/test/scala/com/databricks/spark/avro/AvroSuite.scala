package com.databricks.spark.avro

import java.io.{FileNotFoundException, File}
import java.nio.ByteBuffer
import java.sql.Timestamp
<<<<<<< HEAD
=======
import java.util.UUID

>>>>>>> 6914b879
import scala.collection.JavaConversions._
import org.apache.avro.Schema
import org.apache.avro.Schema.{Type, Field}
import org.apache.avro.file.DataFileWriter
import org.apache.avro.generic.{GenericData, GenericRecord, GenericDatumWriter}
import org.apache.commons.io.FileUtils
import org.apache.spark.SparkContext
import org.apache.spark.sql.{SQLContext, Row}
import org.apache.spark.sql.types._
<<<<<<< HEAD
import org.scalatest.FunSuite
import org.apache.spark.sql.AnalysisException
=======
import org.scalatest.{BeforeAndAfterAll, FunSuite}
>>>>>>> 6914b879

class AvroSuite extends FunSuite with BeforeAndAfterAll {
  val episodesFile = "src/test/resources/episodes.avro"
  val testFile = "src/test/resources/test.avro"

  private var sqlContext: SQLContext = _

  override protected def beforeAll(): Unit = {
    super.beforeAll()
    sqlContext = new SQLContext(new SparkContext("local[2]", "AvroSuite"))
  }

  override protected def afterAll(): Unit = {
    try {
      sqlContext.sparkContext.stop()
    } finally {
      super.afterAll()
    }
  }

  test("reading and writing partitioned data") {
    val df = sqlContext.read.avro(episodesFile)
    val fields = List("title", "air_date", "doctor")
    for (field <- fields) {
      TestUtils.withTempDir { dir =>
        val outputDir = s"$dir/${UUID.randomUUID}"
        df.write.partitionBy(field).avro(outputDir)
        val input = sqlContext.read.avro(outputDir)
        // makes sure that no fields got dropped.
        // We convert Rows to Seqs in order to work around SPARK-10325
        assert(input.select(field).collect().map(_.toSeq).toSet ===
          df.select(field).collect().map(_.toSeq).toSet)
      }
    }
  }

  test("request no fields") {
    val df = sqlContext.read.avro(episodesFile)
    df.registerTempTable("avro_table")
    assert(sqlContext.sql("select count(*) from avro_table").collect().head === Row(8))
  }

  test("convert formats") {
    TestUtils.withTempDir { dir =>
      val df = sqlContext.read.avro(episodesFile)
      df.write.parquet(dir.getCanonicalPath)
      assert(sqlContext.read.parquet(dir.getCanonicalPath).count() === df.count)
    }
  }

  test("rearrange internal schema") {
    TestUtils.withTempDir { dir =>
      val df = sqlContext.read.avro(episodesFile)
      df.select("doctor", "title").write.avro(dir.getCanonicalPath)
    }
  }

  test("test NULL avro type") {
    TestUtils.withTempDir { dir =>
      val fields = Seq(new Field("null", Schema.create(Type.NULL), "doc", null))
      val schema = Schema.createRecord("name", "docs", "namespace", false)
      schema.setFields(fields)
      val datumWriter = new GenericDatumWriter[GenericRecord](schema)
      val dataFileWriter = new DataFileWriter[GenericRecord](datumWriter)
      dataFileWriter.create(schema, new File(s"$dir.avro"))
      val avroRec = new GenericData.Record(schema)
      avroRec.put("null", null)
      dataFileWriter.append(avroRec)
      dataFileWriter.flush()
      dataFileWriter.close()
      intercept[UnsupportedOperationException] {
        sqlContext.read.avro(s"$dir.avro")
      }
    }
  }

  test("Incorrect Union Type") {
    TestUtils.withTempDir { dir =>
      val BadUnionType = Schema.createUnion(List(Schema.create(Type.INT),Schema.create(Type.STRING)))
      val fixedSchema = Schema.createFixed("fixed_name", "doc", "namespace", 20)
      val fixedUnionType = Schema.createUnion(List(fixedSchema,Schema.create(Type.NULL)))
      val fields = Seq(new Field("field1", BadUnionType, "doc", null),
        new Field("fixed", fixedUnionType, "doc", null),
        new Field("bytes", Schema.create(Type.BYTES), "doc", null))
      val schema = Schema.createRecord("name", "docs", "namespace", false)
      schema.setFields(fields)
      val datumWriter = new GenericDatumWriter[GenericRecord](schema)
      val dataFileWriter = new DataFileWriter[GenericRecord](datumWriter)
      dataFileWriter.create(schema, new File(s"$dir.avro"))
      val avroRec = new GenericData.Record(schema)
      avroRec.put("field1", "Hope that was not load bearing")
      avroRec.put("bytes", ByteBuffer.wrap(Array[Byte]()))
      dataFileWriter.append(avroRec)
      dataFileWriter.flush()
      dataFileWriter.close()
      intercept[UnsupportedOperationException] {
        sqlContext.read.avro(s"$dir.avro")
      }
    }
  }

  test("Lots of nulls") {
    TestUtils.withTempDir { dir =>
      val schema = StructType(Seq(
        StructField("binary", BinaryType, true),
        StructField("timestamp", TimestampType, true),
        StructField("array", ArrayType(ShortType), true),
        StructField("map", MapType(StringType, StringType), true),
        StructField("struct", StructType(Seq(StructField("int", IntegerType, true))))))
      val rdd = sqlContext.sparkContext.parallelize(Seq[Row](
        Row(null, new Timestamp(1), Array[Short](1,2,3), null, null),
        Row(null, null, null, null, null),
        Row(null, null, null, null, null),
        Row(null, null, null, null, null)))
      val df = sqlContext.createDataFrame(rdd, schema)
      df.write.avro(dir.toString)
      assert(sqlContext.read.avro(dir.toString).count == rdd.count)
    }
  }

  test("Struct field type") {
    TestUtils.withTempDir { dir =>
      val schema = StructType(Seq(
        StructField("float", FloatType, true),
        StructField("short", ShortType, true),
        StructField("byte", ByteType, true),
        StructField("boolean", BooleanType, true)
      ))
      val rdd = sqlContext.sparkContext.parallelize(Seq(
        Row(1f, 1.toShort, 1.toByte, true),
        Row(2f, 2.toShort, 2.toByte, true),
        Row(3f, 3.toShort, 3.toByte, true)
      ))
      val df = sqlContext.createDataFrame(rdd, schema)
      df.write.avro(dir.toString)
      assert(sqlContext.read.avro(dir.toString).count == rdd.count)
    }
  }

  test("Array data types") {
    TestUtils.withTempDir { dir =>
      val testSchema = StructType(Seq(
        StructField("byte_array", ArrayType(ByteType), true),
        StructField("short_array", ArrayType(ShortType), true),
        StructField("float_array", ArrayType(FloatType), true),
        StructField("bool_array", ArrayType(BooleanType), true),
        StructField("long_array", ArrayType(LongType), true),
        StructField("double_array", ArrayType(DoubleType), true),
        StructField("decimal_array", ArrayType(DecimalType(10, 0)), true),
        StructField("bin_array", ArrayType(BinaryType), true),
        StructField("timestamp_array", ArrayType(TimestampType), true),
        StructField("array_array", ArrayType(ArrayType(StringType), true), true),
        StructField("struct_array", ArrayType(StructType(Seq(StructField("name", StringType, true)))))))

      val arrayOfByte = new Array[Byte](4)
      for (i <- arrayOfByte.indices) {
        arrayOfByte(i) = i.toByte
      }

      val rdd = sqlContext.sparkContext.parallelize(Seq(
        Row(arrayOfByte, Array[Short](1,2,3,4), Array[Float](1f, 2f, 3f, 4f),
          Array[Boolean](true, false, true, false), Array[Long](1L, 2L), Array[Double](1.0, 2.0),
          Array[BigDecimal](BigDecimal.valueOf(3)), Array[Array[Byte]](arrayOfByte, arrayOfByte),
          Array[Timestamp](new Timestamp(0)),
          Array[Array[String]](Array[String]("CSH, tearing down the walls that divide us", "-jd")),
          Array[Row](Row("Bobby G. can't swim")))))
      val df = sqlContext.createDataFrame(rdd, testSchema)
      df.write.avro(dir.toString)
      assert(sqlContext.read.avro(dir.toString).count == rdd.count)
    }
  }

  test("write with compression") {
    TestUtils.withTempDir { dir =>
      val AVRO_COMPRESSION_CODEC = "spark.sql.avro.compression.codec"
      val AVRO_DEFLATE_LEVEL = "spark.sql.avro.deflate.level"
      val uncompressDir = s"$dir/uncompress"
      val deflateDir = s"$dir/deflate"
      val snappyDir = s"$dir/snappy"
      val fakeDir = s"$dir/fake"

      val df = sqlContext.read.avro(testFile)
      sqlContext.setConf(AVRO_COMPRESSION_CODEC, "uncompressed")
      df.write.avro(uncompressDir)
      sqlContext.setConf(AVRO_COMPRESSION_CODEC, "deflate")
      sqlContext.setConf(AVRO_DEFLATE_LEVEL, "9")
      df.write.avro(deflateDir)
      sqlContext.setConf(AVRO_COMPRESSION_CODEC, "snappy")
      df.write.avro(snappyDir)

      val uncompressSize = FileUtils.sizeOfDirectory(new File(uncompressDir))
      val deflateSize = FileUtils.sizeOfDirectory(new File(deflateDir))
      val snappySize = FileUtils.sizeOfDirectory(new File(snappyDir))

      assert(uncompressSize > deflateSize)
      assert(snappySize > deflateSize)
    }
  }

  test("dsl test") {
    val results = sqlContext.read.avro(episodesFile).select("title").collect()
    assert(results.length === 8)
  }

  test("support of various data types") {
    // This test uses data from test.avro. You can see the data and the schema of this file in
    // test.json and test.avsc
    val all = sqlContext.read.avro(testFile).collect()
    assert(all.length == 3)

    val str = sqlContext.read.avro(testFile).select("string").collect()
    assert(str.map(_(0)).toSet.contains("Terran is IMBA!"))

    val simple_map = sqlContext.read.avro(testFile).select("simple_map").collect()
    assert(simple_map(0)(0).getClass.toString.contains("Map"))
    assert(simple_map.map(_(0).asInstanceOf[Map[String, Some[Int]]].size).toSet == Set(2, 0))

    val union0 = sqlContext.read.avro(testFile).select("union_string_null").collect()
    assert(union0.map(_(0)).toSet == Set("abc", "123", null))

    val union1 = sqlContext.read.avro(testFile).select("union_int_long_null").collect()
    assert(union1.map(_(0)).toSet == Set(66, 1, null))

    val union2 = sqlContext.read.avro(testFile).select("union_float_double").collect()
    assert(union2.map(x => new java.lang.Double(x(0).toString)).exists(p => Math.abs(p - Math.PI) < 0.001))

    val fixed = sqlContext.read.avro(testFile).select("fixed3").collect()
    assert(fixed.map(_(0).asInstanceOf[Array[Byte]]).exists(p => p(1) == 3))

    val enum = sqlContext.read.avro(testFile).select("enum").collect()
    assert(enum.map(_(0)).toSet == Set("SPADES", "CLUBS", "DIAMONDS"))

    val record = sqlContext.read.avro(testFile).select("record").collect()
    assert(record(0)(0).getClass.toString.contains("Row"))
    assert(record.map(_(0).asInstanceOf[Row](0)).contains("TEST_STR123"))

    val array_of_boolean = sqlContext.read.avro(testFile).select("array_of_boolean").collect()
    assert(array_of_boolean.map(_(0).asInstanceOf[Seq[Boolean]].size).toSet == Set(3, 1, 0))

    val bytes = sqlContext.read.avro(testFile).select("bytes").collect()
    assert(bytes.map(_(0).asInstanceOf[Array[Byte]].length).toSet == Set(3, 1, 0))
  }

  test("sql test") {
    sqlContext.sql(
      s"""
         |CREATE TEMPORARY TABLE avroTable
         |USING com.databricks.spark.avro
         |OPTIONS (path "$episodesFile")
      """.stripMargin.replaceAll("\n", " "))

    assert(sqlContext.sql("SELECT * FROM avroTable").collect().length === 8)
  }

  test("sql test without alias") {
    intercept[AnalysisException] {
      sql(
        s"""
         |CREATE TEMPORARY TABLE avroTable
         |USING com.databricks.spark.avro
         |OPTIONS (path "$testFile", withAlias "false")
      """.stripMargin.replaceAll("\n", " "))
      assert(sql("SELECT string_alias1 FROM avroTable").collect().length === 3)
    }
  }

    test("sql test with alias") {
    sql(
      s"""
         |CREATE TEMPORARY TABLE avroTable
         |USING com.databricks.spark.avro
         |OPTIONS (path "$testFile", withAlias "true")
      """.stripMargin.replaceAll("\n", " "))
    assert(sql("SELECT string_alias1 FROM avroTable").collect().length === 3)
  }

  test("conversion to avro and back") {
    // Note that test.avro includes a variety of types, some of which are nullable. We expect to
    // get the same values back.
    TestUtils.withTempDir { dir =>
      val avroDir = s"$dir/avro"
      sqlContext.read.avro(testFile).write.avro(avroDir)
      TestUtils.checkReloadMatchesSaved(sqlContext, testFile, avroDir)
    }
  }

  test("conversion to avro and back with namespace") {
    // Note that test.avro includes a variety of types, some of which are nullable. We expect to
    // get the same values back.
    TestUtils.withTempDir { tempDir =>
      val name = "AvroTest"
      val namespace = "com.databricks.spark.avro"
      val parameters = Map("recordName" -> name, "recordNamespace" -> namespace)

      val avroDir = tempDir + "/namedAvro"
      sqlContext.read.avro(testFile).write.options(parameters).avro(avroDir)
      TestUtils.checkReloadMatchesSaved(sqlContext, testFile, avroDir)

      // Look at raw file and make sure has namespace info
      val rawSaved = sqlContext.sparkContext.textFile(avroDir)
      val schema = rawSaved.collect().mkString("")
      assert(schema.contains(name))
      assert(schema.contains(namespace))
    }
  }

  test("converting some specific sparkSQL types to avro") {
    TestUtils.withTempDir { tempDir =>
      val testSchema = StructType(Seq(
        StructField("Name", StringType, false),
        StructField("Length", IntegerType, true),
        StructField("Time", TimestampType, false),
        StructField("Decimal", DecimalType(10, 2), true),
        StructField("Binary", BinaryType, false)))

      val arrayOfByte = new Array[Byte](4)
      for (i <- arrayOfByte.indices) {
        arrayOfByte(i) = i.toByte
      }
      val cityRDD = sqlContext.sparkContext.parallelize(Seq(
        Row("San Francisco", 12, new Timestamp(666), null, arrayOfByte),
        Row("Palo Alto", null, new Timestamp(777), null, arrayOfByte),
        Row("Munich", 8, new Timestamp(42), Decimal(3.14), arrayOfByte)))
      val cityDataFrame = sqlContext.createDataFrame(cityRDD, testSchema)

      val avroDir = tempDir + "/avro"
      cityDataFrame.write.avro(avroDir)
      assert(sqlContext.read.avro(avroDir).collect().length == 3)

      // TimesStamps are converted to longs
      val times = sqlContext.read.avro(avroDir).select("Time").collect()
      assert(times.map(_(0)).toSet == Set(666, 777, 42))

      // DecimalType should be converted to string
      val decimals = sqlContext.read.avro(avroDir).select("Decimal").collect()
      assert(decimals.map(_(0)).contains("3.14"))

      // There should be a null entry
      val length = sqlContext.read.avro(avroDir).select("Length").collect()
      assert(length.map(_(0)).contains(null))

      val binary = sqlContext.read.avro(avroDir).select("Binary").collect()
      for (i <- arrayOfByte.indices) {
        assert(binary(1)(0).asInstanceOf[Array[Byte]](i) == arrayOfByte(i))
      }
    }
  }

  test("support of globbed paths") {
    val e1 = sqlContext.read.avro("*/test/resources/episodes.avro").collect()
    assert(e1.length == 8)

    val e2 = sqlContext.read.avro("src/*/*/episodes.avro").collect()
    assert(e2.length == 8)
  }

  test("reading from invalid path throws exception") {

    // Directory given has no avro files
    intercept[FileNotFoundException] {
      TestUtils.withTempDir(dir => sqlContext.read.avro(dir.getCanonicalPath))
    }

    intercept[FileNotFoundException] {
      sqlContext.read.avro("very/invalid/path/123.avro")
    }

    // In case of globbed path that can't be matched to anything, another exception is thrown (and
    // exception message is helpful)
    intercept[FileNotFoundException] {
      sqlContext.read.avro("*/*/*/*/*/*/*/something.avro")
    }

    intercept[FileNotFoundException] {
      TestUtils.withTempDir { dir =>
        FileUtils.touch(new File(dir, "test"))
        sqlContext.read.avro(dir.toString)
      }
    }

  }

  test("SQL test insert overwrite") {
    TestUtils.withTempDir { tempDir =>
      val tempEmptyDir = s"$tempDir/sqlOverwrite"
      // Create a temp directory for table that will be overwritten
      new File(tempEmptyDir).mkdirs()
      sqlContext.sql(
        s"""
           |CREATE TEMPORARY TABLE episodes
           |USING com.databricks.spark.avro
           |OPTIONS (path "$episodesFile")
        """.stripMargin.replaceAll("\n", " "))
      sqlContext.sql(s"""
             |CREATE TEMPORARY TABLE episodesEmpty
             |(name string, air_date string, doctor int)
             |USING com.databricks.spark.avro
             |OPTIONS (path "$tempEmptyDir")
        """.stripMargin.replaceAll("\n", " "))

      assert(sqlContext.sql("SELECT * FROM episodes").collect().length === 8)
      assert(sqlContext.sql("SELECT * FROM episodesEmpty").collect().isEmpty)

      sqlContext.sql(
        s"""
           |INSERT OVERWRITE TABLE episodesEmpty
           |SELECT * FROM episodes
        """.stripMargin.replaceAll("\n", " "))
      assert(sqlContext.sql("SELECT * FROM episodesEmpty").collect().length == 8)
    }
  }

  test("test save and load") {
    // Test if load works as expected
    TestUtils.withTempDir { tempDir =>
      val df = sqlContext.read.avro(episodesFile)
      assert(df.count == 8)

      val tempSaveDir = s"$tempDir/save/"
<<<<<<< HEAD
            df.write.avro(tempSaveDir)
      val newDf = TestSQLContext.read.avro(tempSaveDir)
=======

      df.write.avro(tempSaveDir)
      val newDf = sqlContext.read.avro(tempSaveDir)
>>>>>>> 6914b879
      assert(newDf.count == 8)
    }
  }

  test("test doc in meta") {
    val df = TestSQLContext.read.avro(testFile)
    df.schema.fields(0).metadata.getString(SchemaConverters.METADATA_KEY_DOC)

    for (x <- df.schema.fields) {
      if (x.name == "title") {
        assert("episode title" == x.metadata.getString(SchemaConverters.METADATA_KEY_DOC))
      } else if (x.name == "doctor") {
        assert("main actor playing the Doctor in episode" ==
          x.metadata.getString(SchemaConverters.METADATA_KEY_DOC))
      } else if (x.name == "air_date") {
        assert("initial date" == x.metadata.getString(SchemaConverters.METADATA_KEY_DOC))
      }
    }
  }

  test("test aliases in meta") {
    val df = TestSQLContext.read.avro(testFile)
    df.schema("string").metadata.getStringArray(SchemaConverters.METADATA_KEY_ALIASES) === Array("string_alias1", "string_alias1")
  }

  test("test aliases columns in data frame") {
    var df = TestSQLContext.read.avro(testFile)
    var fieldArray = df.schema.fieldNames;
    assert(fieldArray contains("string"))
    assert(!(fieldArray contains("string_alias1")))
    assert(!(fieldArray contains("string_alias2")))
    assert(!(fieldArray contains("map_alias")))
    assert(!(fieldArray contains("enum_alias")))
    assert(!(fieldArray contains("union_int_alias")))

    fieldArray = SchemaConverters.dataFrameWithAliasColumn(df).schema.fieldNames
    assert(fieldArray contains("string"))
    assert(fieldArray contains("string_alias1"))
    assert(fieldArray contains("string_alias2"))
    assert(fieldArray contains("map_alias"))
    assert(fieldArray contains("enum_alias"))
    assert(fieldArray contains("union_int_alias"))
  }
}<|MERGE_RESOLUTION|>--- conflicted
+++ resolved
@@ -3,26 +3,19 @@
 import java.io.{FileNotFoundException, File}
 import java.nio.ByteBuffer
 import java.sql.Timestamp
-<<<<<<< HEAD
-=======
 import java.util.UUID
 
->>>>>>> 6914b879
 import scala.collection.JavaConversions._
+
 import org.apache.avro.Schema
 import org.apache.avro.Schema.{Type, Field}
 import org.apache.avro.file.DataFileWriter
 import org.apache.avro.generic.{GenericData, GenericRecord, GenericDatumWriter}
 import org.apache.commons.io.FileUtils
 import org.apache.spark.SparkContext
-import org.apache.spark.sql.{SQLContext, Row}
+import org.apache.spark.sql.{AnalysisException, SQLContext, Row}
 import org.apache.spark.sql.types._
-<<<<<<< HEAD
-import org.scalatest.FunSuite
-import org.apache.spark.sql.AnalysisException
-=======
 import org.scalatest.{BeforeAndAfterAll, FunSuite}
->>>>>>> 6914b879
 
 class AvroSuite extends FunSuite with BeforeAndAfterAll {
   val episodesFile = "src/test/resources/episodes.avro"
@@ -279,24 +272,24 @@
 
   test("sql test without alias") {
     intercept[AnalysisException] {
-      sql(
+      sqlContext.sql(
         s"""
          |CREATE TEMPORARY TABLE avroTable
          |USING com.databricks.spark.avro
-         |OPTIONS (path "$testFile", withAlias "false")
+         |OPTIONS (path "$testFile", withAliases "false")
       """.stripMargin.replaceAll("\n", " "))
-      assert(sql("SELECT string_alias1 FROM avroTable").collect().length === 3)
-    }
-  }
-
-    test("sql test with alias") {
-    sql(
+      assert(sqlContext.sql("SELECT string_alias1 FROM avroTable").collect().length === 3)
+    }
+  }
+
+  test("sql test with alias") {
+    sqlContext.sql(
       s"""
          |CREATE TEMPORARY TABLE avroTable
          |USING com.databricks.spark.avro
-         |OPTIONS (path "$testFile", withAlias "true")
+         |OPTIONS (path "$testFile", withAliases "true")
       """.stripMargin.replaceAll("\n", " "))
-    assert(sql("SELECT string_alias1 FROM avroTable").collect().length === 3)
+    assert(sqlContext.sql("SELECT string_alias1 FROM avroTable").collect().length === 3)
   }
 
   test("conversion to avro and back") {
@@ -442,55 +435,60 @@
       assert(df.count == 8)
 
       val tempSaveDir = s"$tempDir/save/"
-<<<<<<< HEAD
-            df.write.avro(tempSaveDir)
-      val newDf = TestSQLContext.read.avro(tempSaveDir)
-=======
 
       df.write.avro(tempSaveDir)
       val newDf = sqlContext.read.avro(tempSaveDir)
->>>>>>> 6914b879
       assert(newDf.count == 8)
     }
   }
 
   test("test doc in meta") {
-    val df = TestSQLContext.read.avro(testFile)
-    df.schema.fields(0).metadata.getString(SchemaConverters.METADATA_KEY_DOC)
-
-    for (x <- df.schema.fields) {
-      if (x.name == "title") {
-        assert("episode title" == x.metadata.getString(SchemaConverters.METADATA_KEY_DOC))
-      } else if (x.name == "doctor") {
-        assert("main actor playing the Doctor in episode" ==
-          x.metadata.getString(SchemaConverters.METADATA_KEY_DOC))
-      } else if (x.name == "air_date") {
-        assert("initial date" == x.metadata.getString(SchemaConverters.METADATA_KEY_DOC))
+    TestUtils.withTempDir { tempDir =>
+      val df = sqlContext.read.avro(testFile)
+      df.schema.fields(0).metadata.getString(SchemaConverters.METADATA_KEY_DOC)
+      for (x <- df.schema.fields) {
+        if (x.name == "title") {
+          assert("episode title" == x.metadata.getString(SchemaConverters.METADATA_KEY_DOC))
+        } else if (x.name == "doctor") {
+          assert("main actor playing the Doctor in episode" ==
+            x.metadata.getString(SchemaConverters.METADATA_KEY_DOC))
+        } else if (x.name == "air_date") {
+          assert("initial date" == x.metadata.getString(SchemaConverters.METADATA_KEY_DOC))
+        }
       }
     }
   }
 
   test("test aliases in meta") {
-    val df = TestSQLContext.read.avro(testFile)
-    df.schema("string").metadata.getStringArray(SchemaConverters.METADATA_KEY_ALIASES) === Array("string_alias1", "string_alias1")
-  }
-
-  test("test aliases columns in data frame") {
-    var df = TestSQLContext.read.avro(testFile)
-    var fieldArray = df.schema.fieldNames;
-    assert(fieldArray contains("string"))
-    assert(!(fieldArray contains("string_alias1")))
-    assert(!(fieldArray contains("string_alias2")))
-    assert(!(fieldArray contains("map_alias")))
-    assert(!(fieldArray contains("enum_alias")))
-    assert(!(fieldArray contains("union_int_alias")))
-
-    fieldArray = SchemaConverters.dataFrameWithAliasColumn(df).schema.fieldNames
-    assert(fieldArray contains("string"))
-    assert(fieldArray contains("string_alias1"))
-    assert(fieldArray contains("string_alias2"))
-    assert(fieldArray contains("map_alias"))
-    assert(fieldArray contains("enum_alias"))
-    assert(fieldArray contains("union_int_alias"))
+    TestUtils.withTempDir { tempDir =>
+      val df = sqlContext.read.avro(testFile)
+      df.schema("string").metadata.getStringArray(SchemaConverters.METADATA_KEY_ALIASES) === Array("string_alias1", "string_alias1")
+    }
+  }
+
+  test("test without aliases columns in data frame") {
+    TestUtils.withTempDir { tempDir =>
+      val df = sqlContext.read.avro(testFile)
+      val fieldArray = df.schema.fieldNames;
+      assert(fieldArray contains "string")
+      assert(!(fieldArray contains "string_alias1"))
+      assert(!(fieldArray contains "string_alias2"))
+      assert(!(fieldArray contains "map_alias"))
+      assert(!(fieldArray contains "enum_alias"))
+      assert(!(fieldArray contains "union_int_alias"))
+    }
+  }
+
+    test("test with aliases columns in data frame") {
+    TestUtils.withTempDir { tempDir =>
+      val df = sqlContext.read.format("com.databricks.spark.avro").option("withAliases", "true").load(testFile)
+      val fieldArray = df.schema.fieldNames
+      assert(fieldArray contains "string")
+      assert(fieldArray contains "string_alias1")
+      assert(fieldArray contains "string_alias2")
+      assert(fieldArray contains "map_alias")
+      assert(fieldArray contains "enum_alias")
+      assert(fieldArray contains "union_int_alias")
+    }
   }
 }