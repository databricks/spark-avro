package com.databricks.spark.avro

import java.io.{FileNotFoundException, File}
import java.nio.ByteBuffer
import java.sql.Timestamp
import java.util.UUID

import scala.collection.JavaConversions._

import org.apache.avro.Schema
import org.apache.avro.Schema.{Type, Field}
import org.apache.avro.file.DataFileWriter
import org.apache.avro.generic.{GenericData, GenericRecord, GenericDatumWriter}
import org.apache.commons.io.FileUtils
import org.apache.spark.SparkContext
import org.apache.spark.sql.{SQLContext, Row}
import org.apache.spark.sql.types._
import org.scalatest.{BeforeAndAfterAll, FunSuite}

class AvroSuite extends FunSuite with BeforeAndAfterAll {
  val episodesFile = "src/test/resources/episodes.avro"
  val testFile = "src/test/resources/test.avro"

<<<<<<< HEAD
  private var sqlContext: SQLContext = _

  override protected def beforeAll(): Unit = {
    super.beforeAll()
    sqlContext = new SQLContext(new SparkContext("local[2]", "AvroSuite"))
  }

  override protected def afterAll(): Unit = {
    try {
      sqlContext.sparkContext.stop()
    } finally {
      super.afterAll()
=======
  test("reading and writing partitioned data") {
    val df = TestSQLContext.read.avro(episodesFile)
    val fields = List("title", "air_date", "doctor")
    for (field <- fields) {
      TestUtils.withTempDir { dir =>
        val outputDir = s"$dir/${UUID.randomUUID}"
        df.write.partitionBy(field).avro(outputDir)
        val input = TestSQLContext.read.avro(outputDir)
        // makes sure that no fields got dropped
        assert(input.select(field).collect().toSet === df.select(field).collect().toSet)
      }
>>>>>>> 01ae707b
    }
  }

  test("request no fields") {
    val df = sqlContext.read.avro(episodesFile)
    df.registerTempTable("avro_table")
    assert(sqlContext.sql("select count(*) from avro_table").collect().head === Row(8))
  }

  test("convert formats") {
    TestUtils.withTempDir { dir =>
      val df = sqlContext.read.avro(episodesFile)
      df.write.parquet(dir.getCanonicalPath)
      assert(sqlContext.read.parquet(dir.getCanonicalPath).count() === df.count)
    }
  }

  test("rearrange internal schema") {
    TestUtils.withTempDir { dir =>
      val df = sqlContext.read.avro(episodesFile)
      df.select("doctor", "title").write.avro(dir.getCanonicalPath)
    }
  }

  test("test NULL avro type") {
    TestUtils.withTempDir { dir =>
      val fields = Seq(new Field("null", Schema.create(Type.NULL), "doc", null))
      val schema = Schema.createRecord("name", "docs", "namespace", false)
      schema.setFields(fields)
      val datumWriter = new GenericDatumWriter[GenericRecord](schema)
      val dataFileWriter = new DataFileWriter[GenericRecord](datumWriter)
      dataFileWriter.create(schema, new File(s"$dir.avro"))
      val avroRec = new GenericData.Record(schema)
      avroRec.put("null", null)
      dataFileWriter.append(avroRec)
      dataFileWriter.flush()
      dataFileWriter.close()
<<<<<<< HEAD
      intercept[SchemaConversionException] {
        sqlContext.read.avro(s"$dir.avro")
=======
      intercept[UnsupportedOperationException] {
        TestSQLContext.read.avro(s"$dir.avro")
>>>>>>> 01ae707b
      }
    }
  }

  test("Incorrect Union Type") {
    TestUtils.withTempDir { dir =>
      val BadUnionType = Schema.createUnion(List(Schema.create(Type.INT),Schema.create(Type.STRING)))
      val fixedSchema = Schema.createFixed("fixed_name", "doc", "namespace", 20)
      val fixedUnionType = Schema.createUnion(List(fixedSchema,Schema.create(Type.NULL)))
      val fields = Seq(new Field("field1", BadUnionType, "doc", null),
        new Field("fixed", fixedUnionType, "doc", null),
        new Field("bytes", Schema.create(Type.BYTES), "doc", null))
      val schema = Schema.createRecord("name", "docs", "namespace", false)
      schema.setFields(fields)
      val datumWriter = new GenericDatumWriter[GenericRecord](schema)
      val dataFileWriter = new DataFileWriter[GenericRecord](datumWriter)
      dataFileWriter.create(schema, new File(s"$dir.avro"))
      val avroRec = new GenericData.Record(schema)
      avroRec.put("field1", "Hope that was not load bearing")
      avroRec.put("bytes", ByteBuffer.wrap(Array[Byte]()))
      dataFileWriter.append(avroRec)
      dataFileWriter.flush()
      dataFileWriter.close()
<<<<<<< HEAD
      intercept[SchemaConversionException] {
        sqlContext.read.avro(s"$dir.avro")
=======
      intercept[UnsupportedOperationException] {
        TestSQLContext.read.avro(s"$dir.avro")
>>>>>>> 01ae707b
      }
    }
  }

  test("Lots of nulls") {
    TestUtils.withTempDir { dir =>
      val schema = StructType(Seq(
        StructField("binary", BinaryType, true),
        StructField("timestamp", TimestampType, true),
        StructField("array", ArrayType(ShortType), true),
        StructField("map", MapType(StringType, StringType), true),
        StructField("struct", StructType(Seq(StructField("int", IntegerType, true))))))
      val rdd = sqlContext.sparkContext.parallelize(Seq[Row](
        Row(null, new Timestamp(1), Array[Short](1,2,3), null, null),
        Row(null, null, null, null, null),
        Row(null, null, null, null, null),
        Row(null, null, null, null, null)))
      val df = sqlContext.createDataFrame(rdd, schema)
      df.write.avro(dir.toString)
      assert(sqlContext.read.avro(dir.toString).count == rdd.count)
    }
  }

  test("Struct field type") {
    TestUtils.withTempDir { dir =>
      val schema = StructType(Seq(
        StructField("float", FloatType, true),
        StructField("short", ShortType, true),
        StructField("byte", ByteType, true),
        StructField("boolean", BooleanType, true)
      ))
      val rdd = sqlContext.sparkContext.parallelize(Seq(
        Row(1f, 1.toShort, 1.toByte, true),
        Row(2f, 2.toShort, 2.toByte, true),
        Row(3f, 3.toShort, 3.toByte, true)
      ))
      val df = sqlContext.createDataFrame(rdd, schema)
      df.write.avro(dir.toString)
      assert(sqlContext.read.avro(dir.toString).count == rdd.count)
    }
  }

  test("Array data types") {
    TestUtils.withTempDir { dir =>
      val testSchema = StructType(Seq(
        StructField("byte_array", ArrayType(ByteType), true),
        StructField("short_array", ArrayType(ShortType), true),
        StructField("float_array", ArrayType(FloatType), true),
        StructField("bool_array", ArrayType(BooleanType), true),
        StructField("long_array", ArrayType(LongType), true),
        StructField("double_array", ArrayType(DoubleType), true),
        StructField("decimal_array", ArrayType(DecimalType(10, 0)), true),
        StructField("bin_array", ArrayType(BinaryType), true),
        StructField("timestamp_array", ArrayType(TimestampType), true),
        StructField("array_array", ArrayType(ArrayType(StringType), true), true),
        StructField("struct_array", ArrayType(StructType(Seq(StructField("name", StringType, true)))))))

      val arrayOfByte = new Array[Byte](4)
      for (i <- arrayOfByte.indices) {
        arrayOfByte(i) = i.toByte
      }

      val rdd = sqlContext.sparkContext.parallelize(Seq(
        Row(arrayOfByte, Array[Short](1,2,3,4), Array[Float](1f, 2f, 3f, 4f),
          Array[Boolean](true, false, true, false), Array[Long](1L, 2L), Array[Double](1.0, 2.0),
          Array[BigDecimal](BigDecimal.valueOf(3)), Array[Array[Byte]](arrayOfByte, arrayOfByte),
          Array[Timestamp](new Timestamp(0)),
          Array[Array[String]](Array[String]("CSH, tearing down the walls that divide us", "-jd")),
          Array[Row](Row("Bobby G. can't swim")))))
      val df = sqlContext.createDataFrame(rdd, testSchema)
      df.write.avro(dir.toString)
      assert(sqlContext.read.avro(dir.toString).count == rdd.count)
    }
  }

  test("write with compression") {
    TestUtils.withTempDir { dir =>
      val AVRO_COMPRESSION_CODEC = "spark.sql.avro.compression.codec"
      val AVRO_DEFLATE_LEVEL = "spark.sql.avro.deflate.level"
      val uncompressDir = s"$dir/uncompress"
      val deflateDir = s"$dir/deflate"
      val snappyDir = s"$dir/snappy"
      val fakeDir = s"$dir/fake"

      val df = sqlContext.read.avro(testFile)
      sqlContext.setConf(AVRO_COMPRESSION_CODEC, "uncompressed")
      df.write.avro(uncompressDir)
      sqlContext.setConf(AVRO_COMPRESSION_CODEC, "deflate")
      sqlContext.setConf(AVRO_DEFLATE_LEVEL, "9")
      df.write.avro(deflateDir)
      sqlContext.setConf(AVRO_COMPRESSION_CODEC, "snappy")
      df.write.avro(snappyDir)

      val uncompressSize = FileUtils.sizeOfDirectory(new File(uncompressDir))
      val deflateSize = FileUtils.sizeOfDirectory(new File(deflateDir))
      val snappySize = FileUtils.sizeOfDirectory(new File(snappyDir))

      assert(uncompressSize > deflateSize)
      assert(snappySize > deflateSize)
    }
  }

  test("dsl test") {
    val results = sqlContext.read.avro(episodesFile).select("title").collect()
    assert(results.length === 8)
  }

  test("support of various data types") {
    // This test uses data from test.avro. You can see the data and the schema of this file in
    // test.json and test.avsc
    val all = sqlContext.read.avro(testFile).collect()
    assert(all.length == 3)

    val str = sqlContext.read.avro(testFile).select("string").collect()
    assert(str.map(_(0)).toSet.contains("Terran is IMBA!"))

    val simple_map = sqlContext.read.avro(testFile).select("simple_map").collect()
    assert(simple_map(0)(0).getClass.toString.contains("Map"))
    assert(simple_map.map(_(0).asInstanceOf[Map[String, Some[Int]]].size).toSet == Set(2, 0))

    val union0 = sqlContext.read.avro(testFile).select("union_string_null").collect()
    assert(union0.map(_(0)).toSet == Set("abc", "123", null))

    val union1 = sqlContext.read.avro(testFile).select("union_int_long_null").collect()
    assert(union1.map(_(0)).toSet == Set(66, 1, null))

    val union2 = sqlContext.read.avro(testFile).select("union_float_double").collect()
    assert(union2.map(x => new java.lang.Double(x(0).toString)).exists(p => Math.abs(p - Math.PI) < 0.001))

    val fixed = sqlContext.read.avro(testFile).select("fixed3").collect()
    assert(fixed.map(_(0).asInstanceOf[Array[Byte]]).exists(p => p(1) == 3))

    val enum = sqlContext.read.avro(testFile).select("enum").collect()
    assert(enum.map(_(0)).toSet == Set("SPADES", "CLUBS", "DIAMONDS"))

    val record = sqlContext.read.avro(testFile).select("record").collect()
    assert(record(0)(0).getClass.toString.contains("Row"))
    assert(record.map(_(0).asInstanceOf[Row](0)).contains("TEST_STR123"))

    val array_of_boolean = sqlContext.read.avro(testFile).select("array_of_boolean").collect()
    assert(array_of_boolean.map(_(0).asInstanceOf[Seq[Boolean]].size).toSet == Set(3, 1, 0))

    val bytes = sqlContext.read.avro(testFile).select("bytes").collect()
    assert(bytes.map(_(0).asInstanceOf[Array[Byte]].length).toSet == Set(3, 1, 0))
  }

  test("sql test") {
    sqlContext.sql(
      s"""
         |CREATE TEMPORARY TABLE avroTable
         |USING com.databricks.spark.avro
         |OPTIONS (path "$episodesFile")
      """.stripMargin.replaceAll("\n", " "))

    assert(sqlContext.sql("SELECT * FROM avroTable").collect().length === 8)
  }

  test("conversion to avro and back") {
    // Note that test.avro includes a variety of types, some of which are nullable. We expect to
    // get the same values back.
    TestUtils.withTempDir { dir =>
      val avroDir = s"$dir/avro"
      sqlContext.read.avro(testFile).write.avro(avroDir)
      TestUtils.checkReloadMatchesSaved(sqlContext, testFile, avroDir)
    }
  }

  test("conversion to avro and back with namespace") {
    // Note that test.avro includes a variety of types, some of which are nullable. We expect to
    // get the same values back.
    TestUtils.withTempDir { tempDir =>
      val name = "AvroTest"
      val namespace = "com.databricks.spark.avro"
      val parameters = Map("recordName" -> name, "recordNamespace" -> namespace)

      val avroDir = tempDir + "/namedAvro"
      sqlContext.read.avro(testFile).write.options(parameters).avro(avroDir)
      TestUtils.checkReloadMatchesSaved(sqlContext, testFile, avroDir)

      // Look at raw file and make sure has namespace info
      val rawSaved = sqlContext.sparkContext.textFile(avroDir)
      val schema = rawSaved.collect().mkString("")
      assert(schema.contains(name))
      assert(schema.contains(namespace))
    }
  }

  test("converting some specific sparkSQL types to avro") {
    TestUtils.withTempDir { tempDir =>
      val testSchema = StructType(Seq(
        StructField("Name", StringType, false),
        StructField("Length", IntegerType, true),
        StructField("Time", TimestampType, false),
        StructField("Decimal", DecimalType(10, 2), true),
        StructField("Binary", BinaryType, false)))

      val arrayOfByte = new Array[Byte](4)
      for (i <- arrayOfByte.indices) {
        arrayOfByte(i) = i.toByte
      }
      val cityRDD = sqlContext.sparkContext.parallelize(Seq(
        Row("San Francisco", 12, new Timestamp(666), null, arrayOfByte),
        Row("Palo Alto", null, new Timestamp(777), null, arrayOfByte),
<<<<<<< HEAD
        Row("Munich", 8, new Timestamp(42), BigDecimal.valueOf(3.14), arrayOfByte)))
      val cityDataFrame = sqlContext.createDataFrame(cityRDD, testSchema)
=======
        Row("Munich", 8, new Timestamp(42), Decimal(3.14), arrayOfByte)))
      val cityDataFrame = TestSQLContext.createDataFrame(cityRDD, testSchema)
>>>>>>> 01ae707b

      val avroDir = tempDir + "/avro"
      cityDataFrame.write.avro(avroDir)
      assert(sqlContext.read.avro(avroDir).collect().length == 3)

      // TimesStamps are converted to longs
      val times = sqlContext.read.avro(avroDir).select("Time").collect()
      assert(times.map(_(0)).toSet == Set(666, 777, 42))

      // DecimalType should be converted to string
      val decimals = sqlContext.read.avro(avroDir).select("Decimal").collect()
      assert(decimals.map(_(0)).contains("3.14"))

      // There should be a null entry
      val length = sqlContext.read.avro(avroDir).select("Length").collect()
      assert(length.map(_(0)).contains(null))

      val binary = sqlContext.read.avro(avroDir).select("Binary").collect()
      for (i <- arrayOfByte.indices) {
        assert(binary(1)(0).asInstanceOf[Array[Byte]](i) == arrayOfByte(i))
      }
    }
  }

  test("support of globbed paths") {
    val e1 = sqlContext.read.avro("*/test/resources/episodes.avro").collect()
    assert(e1.length == 8)

    val e2 = sqlContext.read.avro("src/*/*/episodes.avro").collect()
    assert(e2.length == 8)
  }

  test("reading from invalid path throws exception") {

    // Directory given has no avro files
<<<<<<< HEAD
    intercept[AvroRelationException] {
      TestUtils.withTempDir(dir => sqlContext.read.avro(dir.getCanonicalPath))
    }

    intercept[AvroRelationException] {
      sqlContext.read.avro("very/invalid/path/123.avro")
=======
    intercept[FileNotFoundException] {
      TestUtils.withTempDir(dir => TestSQLContext.read.avro(dir.getCanonicalPath))
    }

    intercept[FileNotFoundException] {
      TestSQLContext.read.avro("very/invalid/path/123.avro")
>>>>>>> 01ae707b
    }

    // In case of globbed path that can't be matched to anything, another exception is thrown (and
    // exception message is helpful)
<<<<<<< HEAD
    intercept[AvroRelationException] {
      sqlContext.read.avro("*/*/*/*/*/*/*/something.avro")
=======
    intercept[FileNotFoundException] {
      TestSQLContext.read.avro("*/*/*/*/*/*/*/something.avro")
>>>>>>> 01ae707b
    }

    intercept[FileNotFoundException] {
      TestUtils.withTempDir { dir =>
        FileUtils.touch(new File(dir, "test"))
        sqlContext.read.avro(dir.toString)
      }
    }

  }

  test("SQL test insert overwrite") {
    TestUtils.withTempDir { tempDir =>
      val tempEmptyDir = s"$tempDir/sqlOverwrite"
      // Create a temp directory for table that will be overwritten
      new File(tempEmptyDir).mkdirs()
      sqlContext.sql(
        s"""
           |CREATE TEMPORARY TABLE episodes
           |USING com.databricks.spark.avro
           |OPTIONS (path "$episodesFile")
        """.stripMargin.replaceAll("\n", " "))
      sqlContext.sql(s"""
             |CREATE TEMPORARY TABLE episodesEmpty
             |(name string, air_date string, doctor int)
             |USING com.databricks.spark.avro
             |OPTIONS (path "$tempEmptyDir")
        """.stripMargin.replaceAll("\n", " "))

      assert(sqlContext.sql("SELECT * FROM episodes").collect().length === 8)
      assert(sqlContext.sql("SELECT * FROM episodesEmpty").collect().isEmpty)

      sqlContext.sql(
        s"""
           |INSERT OVERWRITE TABLE episodesEmpty
           |SELECT * FROM episodes
        """.stripMargin.replaceAll("\n", " "))
      assert(sqlContext.sql("SELECT * FROM episodesEmpty").collect().length == 8)
    }
  }

  test("test save and load") {
    // Test if load works as expected
    TestUtils.withTempDir { tempDir =>
      val df = sqlContext.read.avro(episodesFile)
      assert(df.count == 8)

      val tempSaveDir = s"$tempDir/save/"

      df.write.avro(tempSaveDir)
      val newDf = sqlContext.read.avro(tempSaveDir)
      assert(newDf.count == 8)
    }
  }
}<|MERGE_RESOLUTION|>--- conflicted
+++ resolved
@@ -21,7 +21,6 @@
   val episodesFile = "src/test/resources/episodes.avro"
   val testFile = "src/test/resources/test.avro"
 
-<<<<<<< HEAD
   private var sqlContext: SQLContext = _
 
   override protected def beforeAll(): Unit = {
@@ -34,19 +33,20 @@
       sqlContext.sparkContext.stop()
     } finally {
       super.afterAll()
-=======
+    }
+  }
+
   test("reading and writing partitioned data") {
-    val df = TestSQLContext.read.avro(episodesFile)
+    val df = sqlContext.read.avro(episodesFile)
     val fields = List("title", "air_date", "doctor")
     for (field <- fields) {
       TestUtils.withTempDir { dir =>
         val outputDir = s"$dir/${UUID.randomUUID}"
         df.write.partitionBy(field).avro(outputDir)
-        val input = TestSQLContext.read.avro(outputDir)
+        val input = sqlContext.read.avro(outputDir)
         // makes sure that no fields got dropped
         assert(input.select(field).collect().toSet === df.select(field).collect().toSet)
       }
->>>>>>> 01ae707b
     }
   }
 
@@ -84,13 +84,8 @@
       dataFileWriter.append(avroRec)
       dataFileWriter.flush()
       dataFileWriter.close()
-<<<<<<< HEAD
-      intercept[SchemaConversionException] {
+      intercept[UnsupportedOperationException] {
         sqlContext.read.avro(s"$dir.avro")
-=======
-      intercept[UnsupportedOperationException] {
-        TestSQLContext.read.avro(s"$dir.avro")
->>>>>>> 01ae707b
       }
     }
   }
@@ -114,13 +109,8 @@
       dataFileWriter.append(avroRec)
       dataFileWriter.flush()
       dataFileWriter.close()
-<<<<<<< HEAD
-      intercept[SchemaConversionException] {
+      intercept[UnsupportedOperationException] {
         sqlContext.read.avro(s"$dir.avro")
-=======
-      intercept[UnsupportedOperationException] {
-        TestSQLContext.read.avro(s"$dir.avro")
->>>>>>> 01ae707b
       }
     }
   }
@@ -324,13 +314,8 @@
       val cityRDD = sqlContext.sparkContext.parallelize(Seq(
         Row("San Francisco", 12, new Timestamp(666), null, arrayOfByte),
         Row("Palo Alto", null, new Timestamp(777), null, arrayOfByte),
-<<<<<<< HEAD
-        Row("Munich", 8, new Timestamp(42), BigDecimal.valueOf(3.14), arrayOfByte)))
+        Row("Munich", 8, new Timestamp(42), Decimal(3.14), arrayOfByte)))
       val cityDataFrame = sqlContext.createDataFrame(cityRDD, testSchema)
-=======
-        Row("Munich", 8, new Timestamp(42), Decimal(3.14), arrayOfByte)))
-      val cityDataFrame = TestSQLContext.createDataFrame(cityRDD, testSchema)
->>>>>>> 01ae707b
 
       val avroDir = tempDir + "/avro"
       cityDataFrame.write.avro(avroDir)
@@ -366,32 +351,18 @@
   test("reading from invalid path throws exception") {
 
     // Directory given has no avro files
-<<<<<<< HEAD
-    intercept[AvroRelationException] {
+    intercept[FileNotFoundException] {
       TestUtils.withTempDir(dir => sqlContext.read.avro(dir.getCanonicalPath))
     }
 
-    intercept[AvroRelationException] {
+    intercept[FileNotFoundException] {
       sqlContext.read.avro("very/invalid/path/123.avro")
-=======
-    intercept[FileNotFoundException] {
-      TestUtils.withTempDir(dir => TestSQLContext.read.avro(dir.getCanonicalPath))
-    }
-
-    intercept[FileNotFoundException] {
-      TestSQLContext.read.avro("very/invalid/path/123.avro")
->>>>>>> 01ae707b
     }
 
     // In case of globbed path that can't be matched to anything, another exception is thrown (and
     // exception message is helpful)
-<<<<<<< HEAD
-    intercept[AvroRelationException] {
+    intercept[FileNotFoundException] {
       sqlContext.read.avro("*/*/*/*/*/*/*/something.avro")
-=======
-    intercept[FileNotFoundException] {
-      TestSQLContext.read.avro("*/*/*/*/*/*/*/something.avro")
->>>>>>> 01ae707b
     }
 
     intercept[FileNotFoundException] {
