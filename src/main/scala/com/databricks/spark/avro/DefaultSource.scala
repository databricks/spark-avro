--- conflicted
+++ resolved
@@ -160,6 +160,7 @@
     (file: PartitionedFile) => {
       val log = LoggerFactory.getLogger(classOf[DefaultSource])
       val conf = broadcastedConf.value.value
+      val userProvidedSchema = options.get(AvroSchema).map(new Schema.Parser().parse)
 
       // TODO Removes this check once `FileFormat` gets a general file filtering interface method.
       // Doing input file filtering is improper because we may generate empty tasks that process no
@@ -171,24 +172,14 @@
       ) {
         Iterator.empty
       } else {
-        val (reader, schema) = {
+        val reader = {
           val in = new FsInput(new Path(new URI(file.filePath)), conf)
-<<<<<<< HEAD
-          val avroSchema = options.get(AvroSchema).map(new Schema.Parser().parse)
-          val datumReader = avroSchema match {
-            case Some(schema) => new GenericDatumReader[GenericRecord](schema)
-            case _ => new GenericDatumReader[GenericRecord]()
-          }
-          (DataFileReader.openReader(in, datumReader), avroSchema)
-        }
-
-        val rowConverter = SchemaConverters.createConverterToSQL(
-          schema.getOrElse(reader.getSchema),
-          requiredSchema
-        )
-=======
           try {
-            DataFileReader.openReader(in, new GenericDatumReader[GenericRecord]())
+            val datumReader = userProvidedSchema match {
+              case Some(userSchema) => new GenericDatumReader[GenericRecord](userSchema)
+              case _ => new GenericDatumReader[GenericRecord]()
+            }
+            DataFileReader.openReader(in, datumReader)
           } catch {
             case NonFatal(e) =>
               log.error("Exception while opening DataFileReader", e)
@@ -208,9 +199,8 @@
         reader.sync(file.start)
         val stop = file.start + file.length
 
-        val rowConverter = SchemaConverters.createConverterToSQL(reader.getSchema, requiredSchema)
->>>>>>> a970f0b1
-
+        val rowConverter = SchemaConverters.createConverterToSQL(
+          userProvidedSchema.getOrElse(reader.getSchema), requiredSchema)
 
         new Iterator[InternalRow] {
           // Used to convert `Row`s containing data columns into `InternalRow`s.
