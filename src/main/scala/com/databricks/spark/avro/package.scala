--- conflicted
+++ resolved
@@ -16,6 +16,7 @@
 package com.databricks.spark
 
 import org.apache.spark.sql.{SQLContext, DataFrameReader, DataFrameWriter, DataFrame}
+import org.apache.spark.sql.DataFrame
 
 package object avro {
 
@@ -25,29 +26,14 @@
   @deprecated("use read.avro()", "1.1.0")
   implicit class AvroContext(sqlContext: SQLContext) {
     def avroFile(filePath: String, minPartitions: Int = 0) =
-<<<<<<< HEAD
-      sqlContext.baseRelationToDataFrame(AvroRelation(filePath, None, minPartitions)(sqlContext))
-
-=======
       sqlContext.baseRelationToDataFrame(
         new AvroRelation(Array(filePath), None, None, Map.empty)(sqlContext))
->>>>>>> 0cf860fc
   }
 
   /**
    * Adds a method, `avro`, to DataFrameWriter that allows you to write avro files using
    * the DataFileWriter
    */
-<<<<<<< HEAD
-  implicit class AvroDataFrame(dataFrame: DataFrame) {
-    def saveAsAvroFile(
-        path: String,
-        parameters: Map[String, String] = AvroSaver.defaultParameters): Unit =
-      AvroSaver.save(dataFrame, path, parameters)
-
-    def addAvroAliasColumns() : DataFrame =
-      SchemaConverters.dataFrameWithAliasColumn(dataFrame)
-=======
   implicit class AvroDataFrameWriter(writer: DataFrameWriter) {
     def avro: String => Unit = writer.format("com.databricks.spark.avro").save
   }
@@ -58,6 +44,13 @@
    */
   implicit class AvroDataFrameReader(reader: DataFrameReader) {
     def avro: String => DataFrame = reader.format("com.databricks.spark.avro").load
->>>>>>> 0cf860fc
+  }
+  
+    /**
+   * Adds a method, `avro`, to DataFrameReader that allows you to read avro files using
+   * the DataFileReade
+   */
+  implicit class AvroDataFrame(dataFrame: DataFrame) {
+    def addAvroAliasColumns(): DataFrame = SchemaConverters.dataFrameWithAliasColumn(dataFrame)
   }
 }