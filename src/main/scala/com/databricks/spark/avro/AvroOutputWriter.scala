/*
 * Copyright 2014 Databricks
 *
 * Licensed under the Apache License, Version 2.0 (the "License");
 * you may not use this file except in compliance with the License.
 * You may obtain a copy of the License at
 *
 *     http://www.apache.org/licenses/LICENSE-2.0
 *
 * Unless required by applicable law or agreed to in writing, software
 * distributed under the License is distributed on an "AS IS" BASIS,
 * WITHOUT WARRANTIES OR CONDITIONS OF ANY KIND, either express or implied.
 * See the License for the specific language governing permissions and
 * limitations under the License.
 */

package com.databricks.spark.avro

import java.io.{IOException, OutputStream}
import java.nio.ByteBuffer
import java.sql.Timestamp
import java.sql.Date
import java.util.HashMap

<<<<<<< HEAD
=======
import org.apache.hadoop.fs.Path
import org.apache.spark.sql.catalyst.{CatalystTypeConverters, InternalRow}
import scala.collection.immutable.Map

>>>>>>> bec16e1a
import org.apache.avro.generic.GenericData.Record
import org.apache.avro.generic.GenericRecord
import org.apache.avro.mapred.AvroKey
import org.apache.avro.mapreduce.AvroKeyOutputFormat
import org.apache.avro.{Schema, SchemaBuilder}
import org.apache.hadoop.fs.Path
import org.apache.hadoop.io.NullWritable
import org.apache.hadoop.mapreduce.{RecordWriter, TaskAttemptContext}
import org.apache.spark.sql.Row
import org.apache.spark.sql.execution.datasources.OutputWriter
import org.apache.spark.sql.types._

import scala.collection.immutable.Map

// NOTE: This class is instantiated and used on executor side only, no need to be serializable.
private[avro] class AvroOutputWriter(
    path: String,
    context: TaskAttemptContext,
    schema: StructType,
    recordName: String,
<<<<<<< HEAD
    recordNamespace: String,
    workPathFunc: (String, TaskAttemptContext, String) => Path) extends OutputWriter  {
=======
    recordNamespace: String) extends OutputWriter {
>>>>>>> bec16e1a

  private lazy val converter = createConverterToAvro(schema, recordName, recordNamespace)
  // copy of the old conversion logic after api change in SPARK-19085
  private lazy val internalRowConverter =
    CatalystTypeConverters.createToScalaConverter(schema).asInstanceOf[InternalRow => Row]

  /**
   * Overrides the couple of methods responsible for generating the output streams / files so
   * that the data can be correctly partitioned
   */
  private val recordWriter: RecordWriter[AvroKey[GenericRecord], NullWritable] =
    new AvroKeyOutputFormat[GenericRecord]() {

      override def getDefaultWorkFile(context: TaskAttemptContext, extension: String): Path = {
        workPathFunc(path, context, extension)
      }

      @throws(classOf[IOException])
      override def getAvroFileOutputStream(c: TaskAttemptContext): OutputStream = {
        val path = getDefaultWorkFile(context, ".avro")
        path.getFileSystem(context.getConfiguration).create(path)
      }

    }.getRecordWriter(context)

  // this is the new api in spark 2.2+
  def write(row: InternalRow): Unit = {
    write(internalRowConverter(row))
  }

  // api in spark 2.0 - 2.1
  def write(row: Row): Unit = {
    val key = new AvroKey(converter(row).asInstanceOf[GenericRecord])
    recordWriter.write(key, NullWritable.get())
  }

  override def close(): Unit = recordWriter.close(context)

  /**
   * This function constructs converter function for a given sparkSQL datatype. This is used in
   * writing Avro records out to disk
   */
  private def createConverterToAvro(
      dataType: DataType,
      structName: String,
      recordNamespace: String): (Any) => Any = {
    dataType match {
      case BinaryType => (item: Any) => item match {
        case null => null
        case bytes: Array[Byte] => ByteBuffer.wrap(bytes)
      }
      case ByteType | ShortType | IntegerType | LongType |
           FloatType | DoubleType | StringType | BooleanType => identity
      case _: DecimalType => (item: Any) => if (item == null) null else item.toString
      case TimestampType => (item: Any) =>
        if (item == null) null else item.asInstanceOf[Timestamp].getTime
      case DateType => (item: Any) =>
        if (item == null) null else item.asInstanceOf[Date].getTime
      case ArrayType(elementType, _) =>
        val elementConverter = createConverterToAvro(elementType, structName, recordNamespace)
        (item: Any) => {
          if (item == null) {
            null
          } else {
            val sourceArray = item.asInstanceOf[Seq[Any]]
            val sourceArraySize = sourceArray.size
            val targetArray = new Array[Any](sourceArraySize)
            var idx = 0
            while (idx < sourceArraySize) {
              targetArray(idx) = elementConverter(sourceArray(idx))
              idx += 1
            }
            targetArray
          }
        }
      case MapType(StringType, valueType, _) =>
        val valueConverter = createConverterToAvro(valueType, structName, recordNamespace)
        (item: Any) => {
          if (item == null) {
            null
          } else {
            val javaMap = new HashMap[String, Any]()
            item.asInstanceOf[Map[String, Any]].foreach { case (key, value) =>
              javaMap.put(key, valueConverter(value))
            }
            javaMap
          }
        }
      case structType: StructType =>
        val builder = SchemaBuilder.record(structName).namespace(recordNamespace)
        val schema: Schema = SchemaConverters.convertStructToAvro(
          structType, builder, recordNamespace)
        val fieldConverters = structType.fields.map(field =>
          createConverterToAvro(field.dataType, field.name, recordNamespace))
        (item: Any) => {
          if (item == null) {
            null
          } else {
            val record = new Record(schema)
            val convertersIterator = fieldConverters.iterator
            val fieldNamesIterator = dataType.asInstanceOf[StructType].fieldNames.iterator
            val rowIterator = item.asInstanceOf[Row].toSeq.iterator

            while (convertersIterator.hasNext) {
              val converter = convertersIterator.next()
              record.put(fieldNamesIterator.next(), converter(rowIterator.next()))
            }
            record
          }
        }
    }
  }
}<|MERGE_RESOLUTION|>--- conflicted
+++ resolved
@@ -22,13 +22,10 @@
 import java.sql.Date
 import java.util.HashMap
 
-<<<<<<< HEAD
-=======
 import org.apache.hadoop.fs.Path
 import org.apache.spark.sql.catalyst.{CatalystTypeConverters, InternalRow}
+
 import scala.collection.immutable.Map
-
->>>>>>> bec16e1a
 import org.apache.avro.generic.GenericData.Record
 import org.apache.avro.generic.GenericRecord
 import org.apache.avro.mapred.AvroKey
@@ -49,17 +46,21 @@
     context: TaskAttemptContext,
     schema: StructType,
     recordName: String,
-<<<<<<< HEAD
     recordNamespace: String,
     workPathFunc: (String, TaskAttemptContext, String) => Path) extends OutputWriter  {
-=======
-    recordNamespace: String) extends OutputWriter {
->>>>>>> bec16e1a
 
   private lazy val converter = createConverterToAvro(schema, recordName, recordNamespace)
+
   // copy of the old conversion logic after api change in SPARK-19085
-  private lazy val internalRowConverter =
-    CatalystTypeConverters.createToScalaConverter(schema).asInstanceOf[InternalRow => Row]
+  //
+  // Need to use reflection for Spark versions < 2.2.0
+  //
+  private lazy val internalRowConverter = {
+    val clazz = Class.forName("org.apache.spark.sql.catalyst.CatalystTypeConverters$")
+    val m = clazz.getDeclaredMethod("createToScalaConverter", classOf[DataType])
+    val obj = clazz.getField("MODULE$").get(null)
+    m.invoke(obj, schema).asInstanceOf[InternalRow => Row]
+  }
 
   /**
    * Overrides the couple of methods responsible for generating the output streams / files so
