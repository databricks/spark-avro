/*
 * Copyright 2014 Databricks
 *
 * Licensed under the Apache License, Version 2.0 (the "License");
 * you may not use this file except in compliance with the License.
 * You may obtain a copy of the License at
 *
 *     http://www.apache.org/licenses/LICENSE-2.0
 *
 * Unless required by applicable law or agreed to in writing, software
 * distributed under the License is distributed on an "AS IS" BASIS,
 * WITHOUT WARRANTIES OR CONDITIONS OF ANY KIND, either express or implied.
 * See the License for the specific language governing permissions and
 * limitations under the License.
 */

package com.databricks.spark.avro

import java.io.FileNotFoundException
import java.util.zip.Deflater
import scala.collection.Iterator
import scala.collection.JavaConversions._
import scala.collection.mutable.ArrayBuffer
import com.google.common.base.Objects
import org.apache.avro.SchemaBuilder
import org.apache.avro.file.{DataFileConstants, DataFileReader, FileReader}
import org.apache.avro.generic.{GenericDatumReader, GenericRecord}
import org.apache.avro.mapred.{AvroOutputFormat, FsInput}
import org.apache.avro.mapreduce.AvroJob
import org.apache.hadoop.fs.{FileStatus, FileSystem, Path}
import org.apache.hadoop.mapreduce.Job

import org.apache.spark.Logging
import org.apache.spark.rdd.{RDD, UnionRDD}
import org.apache.spark.sql.sources._
import org.apache.spark.sql.types.StructType
import org.apache.spark.sql.{Row, SQLContext}
import org.apache.avro.Schema.Field

private[avro] class AvroRelation(
    override val paths: Array[String],
    private val maybeDataSchema: Option[StructType],
    override val userDefinedPartitionColumns: Option[StructType],
    private val parameters: Map[String, String])
    (@transient val sqlContext: SQLContext) extends HadoopFsRelation with Logging {

  private val IgnoreFilesWithoutExtensionProperty = "avro.mapred.ignore.inputs.without.extension"
  private val recordName = parameters.getOrElse("recordName", "topLevelRecord")
  private val recordNamespace = parameters.getOrElse("recordNamespace", "")
  private val withAliasFields =  parameters.getOrElse("withAlias", "false").toBoolean

  /** needs to be lazy so it is not evaluated when saving since no schema exists at that location */
  private lazy val avroSchema = paths match {
    case Array(head, _*) => newReader(head)(_.getSchema)
    case Array() =>
      throw new java.io.FileNotFoundException("Cannot infer the schema when no files are present.")
  }

  /**
   * Specifies schema of actual data files.  For partitioned relations, if one or more partitioned
   * columns are contained in the data files, they should also appear in `dataSchema`.
   *
   * @since 1.4.0
   */
  override def dataSchema: StructType = maybeDataSchema match {
    case Some(structType) => structType
    case None => SchemaConverters.toSqlType(avroSchema,
        withAliasFields).dataType.asInstanceOf[StructType]
  }

  /**
   * Prepares a write job and returns an [[OutputWriterFactory]].  Client side job preparation can
   * be put here.  For example, user defined output committer can be configured here
   * by setting the output committer class in the conf of spark.sql.sources.outputCommitterClass.
   *
   * Note that the only side effect expected here is mutating `job` via its setters.  Especially,
   * Spark SQL caches [[BaseRelation]] instances for performance, mutating relation internal states
   * may cause unexpected behaviors.
   *
   * @since 1.4.0
   */
  override def prepareJobForWrite(job: Job): OutputWriterFactory = {
    val build = SchemaBuilder.record(recordName).namespace(recordNamespace)
    val outputAvroSchema = SchemaConverters.convertStructToAvro(dataSchema, build, recordNamespace)
    AvroJob.setOutputKeySchema(job, outputAvroSchema)
    val AVRO_COMPRESSION_CODEC = "spark.sql.avro.compression.codec"
    val AVRO_DEFLATE_LEVEL = "spark.sql.avro.deflate.level"
    val COMPRESS_KEY = "mapred.output.compress"

    sqlContext.getConf(AVRO_COMPRESSION_CODEC, "snappy") match {
      case "uncompressed" =>
        logInfo("writing Avro out uncompressed")
        job.getConfiguration.setBoolean(COMPRESS_KEY, false)
      case "snappy" =>
        logInfo("using snappy for Avro output")
        job.getConfiguration.setBoolean(COMPRESS_KEY, true)
        job.getConfiguration.set(AvroJob.CONF_OUTPUT_CODEC, DataFileConstants.SNAPPY_CODEC)
      case "deflate" =>
        val deflateLevel = sqlContext.getConf(
          AVRO_DEFLATE_LEVEL, Deflater.DEFAULT_COMPRESSION.toString).toInt
        logInfo(s"using deflate: $deflateLevel for Avro output")
        job.getConfiguration.setBoolean(COMPRESS_KEY, true)
        job.getConfiguration.set(AvroJob.CONF_OUTPUT_CODEC, DataFileConstants.DEFLATE_CODEC)
        job.getConfiguration.setInt(AvroOutputFormat.DEFLATE_LEVEL_KEY, deflateLevel)
      case unknown: String => logError(s"compression $unknown is not supported")
    }
    new AvroOutputWriterFactory(dataSchema, recordName, recordNamespace)
  }

  /**
   * Filters out unneeded columns before converting into the internal row representation.
   * The first record is used to get the sub-schema that contains only the requested fields,
   * this is then used to generate the field converters and the rows that only
   * contain `requiredColumns`
   */
  override def buildScan(requiredColumns: Array[String], inputs: Array[FileStatus]): RDD[Row] = {
    val withalias = withAliasFields
    if (inputs.isEmpty) {
      sqlContext.sparkContext.emptyRDD[Row]
    } else {
      new UnionRDD[Row](sqlContext.sparkContext,
      inputs.map(path =>
        sqlContext.sparkContext.hadoopFile(
          path.getPath.toString,
          classOf[org.apache.avro.mapred.AvroInputFormat[GenericRecord]],
          classOf[org.apache.avro.mapred.AvroWrapper[GenericRecord]],
          classOf[org.apache.hadoop.io.NullWritable]).keys.map(_.datum())
          .mapPartitions { records =>
            if (records.isEmpty) {
              Iterator.empty
            } else {
              val firstRecord = records.next()
              val superSchema = firstRecord.getSchema // the schema of the actual record
              // the fields that are actually required along with their converters
<<<<<<< HEAD
              var avroFields:Map[String, Field] = Map()
              superSchema.getFields.map(f => {
                  avroFields += (f.name -> f)
                  if (!f.aliases().isEmpty() && withalias) {
                    f.aliases().foreach { alias => { avroFields += (alias -> f) } }
                  }
                })
              // the list of field names along with their conversion function
              val fields = new ArrayBuffer[(Any => Any, String)](requiredColumns.length)

              for (column <- requiredColumns) {
                val field = avroFields.getOrElse(column,
                  throw new SchemaConversionException(s"could not find Avro column: $column"))
                fields.append((SchemaConverters.createConverterToSQL(field.schema), field.name))
=======
              val avroFieldMap = superSchema.getFields.map(f => (f.name, f)).toMap

              new Iterator[Row] {
                private[this] val baseIterator = records
                private[this] var currentRecord = firstRecord
                private[this] val rowBuffer = new Array[Any](requiredColumns.length)
                // A micro optimization to avoid allocating a WrappedArray per row.
                private[this] val bufferSeq = rowBuffer.toSeq

                // An array of functions that pull a column out of an avro record and puts the
                // converted value into the correct slot of the rowBuffer.
                private[this] val fieldExtractors = requiredColumns.zipWithIndex.map {
                  case (columnName, idx) =>
                    // Spark SQL should not pass us invalid columns
                    val field =
                      avroFieldMap.getOrElse(
                        columnName,
                        throw new AssertionError(s"Invalid column $columnName"))
                    val converter = SchemaConverters.createConverterToSQL(field.schema)

                    (record: GenericRecord) => rowBuffer(idx) = converter(record.get(field.pos()))
                }

                private def advanceNextRecord() = {
                  if (baseIterator.hasNext) {
                    currentRecord = baseIterator.next()
                    true
                  } else {
                    false
                  }
                }

                def hasNext = {
                  currentRecord != null || advanceNextRecord()
                }

                def next() = {
                  assert(hasNext)
                  var i = 0
                  while (i < fieldExtractors.length) {
                    fieldExtractors(i)(currentRecord)
                    i += 1
                  }
                  currentRecord = null
                  Row.fromSeq(bufferSeq)
                }
>>>>>>> 6914b879
              }
            }
        }))
    }
  }

  /**
   * Checks to see if the given Any is the same avro relation based off of the input paths, schema,
   * and partitions
   */
  override def equals(other: Any): Boolean = other match {
    case that: AvroRelation => paths.toSet == that.paths.toSet &&
                                dataSchema == that.dataSchema &&
                                schema == that.schema &&
                                partitionColumns == that.partitionColumns
    case _ => false
  }

  /**
   * Generates a unique has of this relation based off of its paths, schema, and partition
   */
  override def hashCode(): Int = Objects.hashCode(paths.toSet, dataSchema, schema, partitionColumns)

  /**
   * Opens up the location to for reading. Takes in a function to run on the schema and returns the
   * result of this function. This takes in a function so that the caller does not have to worry
   * about cleaning up and closing the reader.
   * @param location the location in the filesystem to read from
   * @param fun the function that is called on when the reader has been initialized
   * @tparam T the return type of the function given
   */
  private def newReader[T](location: String)(fun: FileReader[GenericRecord] => T): T = {
    val path = new Path(location)
    val hadoopConfiguration = sqlContext.sparkContext.hadoopConfiguration
    val fs = FileSystem.get(path.toUri, hadoopConfiguration)

    val statuses = fs.globStatus(path) match {
      case null => throw new FileNotFoundException(s"The path ($location) is invalid.")
      case globStatus => globStatus.toStream.map(_.getPath).flatMap(getAllFiles(fs, _))
    }

    val singleFile =
      (if (hadoopConfiguration.getBoolean(IgnoreFilesWithoutExtensionProperty, true)) {
        statuses.find(_.getName.endsWith("avro"))
      } else {
        statuses.headOption
      }).getOrElse(throw new FileNotFoundException(s"No avro files present at ${path.toString}"))

    val reader = DataFileReader.openReader(new FsInput(singleFile, hadoopConfiguration),
      new GenericDatumReader[GenericRecord]())
    val result = fun(reader)
    reader.close()
    result
  }

  private def getAllFiles(fs: FileSystem, path: Path): Stream[Path] = {
    if (fs.isDirectory(path)) {
      fs.listStatus(path).toStream.map(_.getPath).flatMap(getAllFiles(fs, _))
    } else {
      Stream(path)
    }
  }
}<|MERGE_RESOLUTION|>--- conflicted
+++ resolved
@@ -35,19 +35,18 @@
 import org.apache.spark.sql.sources._
 import org.apache.spark.sql.types.StructType
 import org.apache.spark.sql.{Row, SQLContext}
-import org.apache.avro.Schema.Field
 
 private[avro] class AvroRelation(
     override val paths: Array[String],
     private val maybeDataSchema: Option[StructType],
     override val userDefinedPartitionColumns: Option[StructType],
     private val parameters: Map[String, String])
-    (@transient val sqlContext: SQLContext) extends HadoopFsRelation with Logging {
+    (@transient val sqlContext: SQLContext) extends HadoopFsRelation with Logging with Serializable {
 
   private val IgnoreFilesWithoutExtensionProperty = "avro.mapred.ignore.inputs.without.extension"
   private val recordName = parameters.getOrElse("recordName", "topLevelRecord")
   private val recordNamespace = parameters.getOrElse("recordNamespace", "")
-  private val withAliasFields =  parameters.getOrElse("withAlias", "false").toBoolean
+  lazy val withAliasesFields = parameters.getOrElse("withAliases", "false").toBoolean
 
   /** needs to be lazy so it is not evaluated when saving since no schema exists at that location */
   private lazy val avroSchema = paths match {
@@ -64,8 +63,8 @@
    */
   override def dataSchema: StructType = maybeDataSchema match {
     case Some(structType) => structType
-    case None => SchemaConverters.toSqlType(avroSchema,
-        withAliasFields).dataType.asInstanceOf[StructType]
+    case None =>
+      SchemaConverters.toSqlType(avroSchema, withAliasesFields).dataType.asInstanceOf[StructType]
   }
 
   /**
@@ -114,7 +113,7 @@
    * contain `requiredColumns`
    */
   override def buildScan(requiredColumns: Array[String], inputs: Array[FileStatus]): RDD[Row] = {
-    val withalias = withAliasFields
+    val withalias = withAliasesFields
     if (inputs.isEmpty) {
       sqlContext.sparkContext.emptyRDD[Row]
     } else {
@@ -132,23 +131,14 @@
               val firstRecord = records.next()
               val superSchema = firstRecord.getSchema // the schema of the actual record
               // the fields that are actually required along with their converters
-<<<<<<< HEAD
-              var avroFields:Map[String, Field] = Map()
-              superSchema.getFields.map(f => {
-                  avroFields += (f.name -> f)
-                  if (!f.aliases().isEmpty() && withalias) {
-                    f.aliases().foreach { alias => { avroFields += (alias -> f) } }
-                  }
-                })
-              // the list of field names along with their conversion function
-              val fields = new ArrayBuffer[(Any => Any, String)](requiredColumns.length)
-
-              for (column <- requiredColumns) {
-                val field = avroFields.getOrElse(column,
-                  throw new SchemaConversionException(s"could not find Avro column: $column"))
-                fields.append((SchemaConverters.createConverterToSQL(field.schema), field.name))
-=======
+
               val avroFieldMap = superSchema.getFields.map(f => (f.name, f)).toMap
+              val aliasFields = if (withalias) {
+                superSchema.getFields.flatMap(f => f.aliases.map(a => a -> f))
+              } else {
+                Nil
+              }
+              val allFields = (avroFieldMap ++ aliasFields).toMap
 
               new Iterator[Row] {
                 private[this] val baseIterator = records
@@ -163,7 +153,7 @@
                   case (columnName, idx) =>
                     // Spark SQL should not pass us invalid columns
                     val field =
-                      avroFieldMap.getOrElse(
+                      allFields.getOrElse(
                         columnName,
                         throw new AssertionError(s"Invalid column $columnName"))
                     val converter = SchemaConverters.createConverterToSQL(field.schema)
@@ -194,7 +184,6 @@
                   currentRecord = null
                   Row.fromSeq(bufferSeq)
                 }
->>>>>>> 6914b879
               }
             }
         }))
