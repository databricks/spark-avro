--- conflicted
+++ resolved
@@ -1,5 +1 @@
-<<<<<<< HEAD
-version in ThisBuild := "3.2.1-SNAPSHOT"
-=======
-version in ThisBuild := "4.0.0"
->>>>>>> 6b39504c
+version in ThisBuild := "4.0.0"