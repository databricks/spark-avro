language: scala
sudo: false
# Cache settings here are based on latest SBT documentation.
cache:
  directories:
    - $HOME/.ivy2/cache
    - $HOME/.sbt/boot/
before_cache:
  # Tricks to avoid unnecessary cache updates
  - find $HOME/.ivy2 -name "ivydata-*.properties" -delete
  - find $HOME/.sbt -name "*.lock" -delete
matrix:
  include:
    # ---- Spark 2.0.x ----------------------------------------------------------------------------
    # Spark 2.0.0, Scala 2.11, and Avro 1.7.x
    - jdk: openjdk7
      scala: 2.11.7
      env: TEST_HADOOP_VERSION="2.2.0" TEST_SPARK_VERSION="2.0.0" TEST_AVRO_VERSION="1.7.6" TEST_AVRO_MAPRED_VERSION="1.7.7"
    # Spark 2.0.0, Scala 2.11, and Avro 1.8.x
    - jdk: openjdk7
      scala: 2.11.7
      env: TEST_HADOOP_VERSION="2.2.0" TEST_SPARK_VERSION="2.0.0" TEST_AVRO_VERSION="1.8.0" TEST_AVRO_MAPRED_VERSION="1.8.0"
    # Spark 2.0.0, Scala 2.10, and Avro 1.7.x
    - jdk: openjdk7
      scala: 2.10.4
      env: TEST_HADOOP_VERSION="2.2.0" TEST_SPARK_VERSION="2.0.0" TEST_AVRO_VERSION="1.7.6" TEST_AVRO_MAPRED_VERSION="1.7.7"
    # Spark 2.0.0, Scala 2.10, and Avro 1.8.x
    - jdk: openjdk7
      scala: 2.10.4
      env: TEST_HADOOP_VERSION="2.2.0" TEST_SPARK_VERSION="2.0.0" TEST_AVRO_VERSION="1.8.0" TEST_AVRO_MAPRED_VERSION="1.8.0"
<<<<<<< HEAD
    # Spark 2.1.0, Scala 2.11, and Avro 1.7.x
    - jdk: openjdk7
      scala: 2.11.7
      env: TEST_HADOOP_VERSION="2.2.0" TEST_SPARK_VERSION="2.1.0" TEST_AVRO_VERSION="1.7.6" TEST_AVRO_MAPRED_VERSION="1.7.7"
    # Spark 2.1.0, Scala 2.11, and Avro 1.8.x
    - jdk: openjdk7
      scala: 2.11.7
      env: TEST_HADOOP_VERSION="2.2.0" TEST_SPARK_VERSION="2.1.0" TEST_AVRO_VERSION="1.8.0" TEST_AVRO_MAPRED_VERSION="1.8.0"
    # Spark 2.1.0, Scala 2.10, and Avro 1.7.x
    - jdk: openjdk7
      scala: 2.10.4
      env: TEST_HADOOP_VERSION="2.2.0" TEST_SPARK_VERSION="2.1.0" TEST_AVRO_VERSION="1.7.6" TEST_AVRO_MAPRED_VERSION="1.7.7"
    # Spark 2.1.0, Scala 2.10, and Avro 1.8.x
    - jdk: openjdk7
      scala: 2.10.4
=======
    # ---- Spark 2.1.x ----------------------------------------------------------------------------
    # Spark 2.1.0, Scala 2.11, and Avro 1.7.x
    - jdk: openjdk7
      scala: 2.11.8
      env: TEST_HADOOP_VERSION="2.2.0" TEST_SPARK_VERSION="2.1.0" TEST_AVRO_VERSION="1.7.6" TEST_AVRO_MAPRED_VERSION="1.7.7"
    # Spark 2.1.0, Scala 2.10, and Avro 1.7.x
    - jdk: openjdk7
      scala: 2.10.6
      env: TEST_HADOOP_VERSION="2.2.0" TEST_SPARK_VERSION="2.1.0" TEST_AVRO_VERSION="1.7.6" TEST_AVRO_MAPRED_VERSION="1.7.7"
    # Spark 2.1.0, Scala 2.10, and Avro 1.8.x
    - jdk: openjdk7
      scala: 2.10.6
>>>>>>> 51eb8837
      env: TEST_HADOOP_VERSION="2.2.0" TEST_SPARK_VERSION="2.1.0" TEST_AVRO_VERSION="1.8.0" TEST_AVRO_MAPRED_VERSION="1.8.0"
script:
  - ./dev/run-tests-travis.sh
after_success:
  - bash <(curl -s https://codecov.io/bash)<|MERGE_RESOLUTION|>--- conflicted
+++ resolved
@@ -28,7 +28,7 @@
     - jdk: openjdk7
       scala: 2.10.4
       env: TEST_HADOOP_VERSION="2.2.0" TEST_SPARK_VERSION="2.0.0" TEST_AVRO_VERSION="1.8.0" TEST_AVRO_MAPRED_VERSION="1.8.0"
-<<<<<<< HEAD
+    # ---- Spark 2.1.x ----------------------------------------------------------------------------
     # Spark 2.1.0, Scala 2.11, and Avro 1.7.x
     - jdk: openjdk7
       scala: 2.11.7
@@ -44,20 +44,6 @@
     # Spark 2.1.0, Scala 2.10, and Avro 1.8.x
     - jdk: openjdk7
       scala: 2.10.4
-=======
-    # ---- Spark 2.1.x ----------------------------------------------------------------------------
-    # Spark 2.1.0, Scala 2.11, and Avro 1.7.x
-    - jdk: openjdk7
-      scala: 2.11.8
-      env: TEST_HADOOP_VERSION="2.2.0" TEST_SPARK_VERSION="2.1.0" TEST_AVRO_VERSION="1.7.6" TEST_AVRO_MAPRED_VERSION="1.7.7"
-    # Spark 2.1.0, Scala 2.10, and Avro 1.7.x
-    - jdk: openjdk7
-      scala: 2.10.6
-      env: TEST_HADOOP_VERSION="2.2.0" TEST_SPARK_VERSION="2.1.0" TEST_AVRO_VERSION="1.7.6" TEST_AVRO_MAPRED_VERSION="1.7.7"
-    # Spark 2.1.0, Scala 2.10, and Avro 1.8.x
-    - jdk: openjdk7
-      scala: 2.10.6
->>>>>>> 51eb8837
       env: TEST_HADOOP_VERSION="2.2.0" TEST_SPARK_VERSION="2.1.0" TEST_AVRO_VERSION="1.8.0" TEST_AVRO_MAPRED_VERSION="1.8.0"
 script:
   - ./dev/run-tests-travis.sh
