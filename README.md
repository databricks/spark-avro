--- conflicted
+++ resolved
@@ -7,11 +7,7 @@
 
 ## Requirements
 
-<<<<<<< HEAD
-This documentation is for version 3.1.0 of this library, which supports Spark 2.0+. For
-=======
 This documentation is for version 3.2.0 of this library, which supports Spark 2.0+. For
->>>>>>> 51eb8837
 documentation on earlier versions of this library, see the links below.
 
 This library has different versions for Spark 1.2, 1.3, 1.4 through 1.6, and 2.0+:
@@ -20,13 +16,8 @@
 | ------------- | ------------------------------------------------ |
 | `1.2`         | `0.2.0`                                          |
 | `1.3`         | [`1.0.0`](https://github.com/databricks/spark-avro/tree/v1.0.0) |
-<<<<<<< HEAD
-| `1.4+`        | [`2.0.1`](https://github.com/databricks/spark-avro/tree/v2.0.1) |
-| `2.0`         | `3.1.0` (this version)                           |
-=======
 | `1.4`-`1.6`   | [`2.0.1`](https://github.com/databricks/spark-avro/tree/v2.0.1) |
 | `2.0+`        | `3.2.0` (this version)                           |
->>>>>>> 51eb8837
 
 ## Linking
 
@@ -56,11 +47,7 @@
 For example, to include it when starting the spark shell:
 
 ```
-<<<<<<< HEAD
-$ bin/spark-shell --packages com.databricks:spark-avro_2.11:3.1.0
-=======
 $ bin/spark-shell --packages com.databricks:spark-avro_2.11:3.2.0
->>>>>>> 51eb8837
 ```
 
 Unlike using `--jars`, using `--packages` ensures that this library and its dependencies will be added to the classpath. The `--packages` argument can also be used with `bin/spark-submit`.
