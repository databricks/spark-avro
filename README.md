# Spark SQL Avro Library

A library for reading and writing Avro data from [Spark SQL](http://spark.apache.org/docs/latest/sql-programming-guide.html).

[![Build Status](https://travis-ci.org/databricks/spark-avro.svg?branch=master)](https://travis-ci.org/databricks/spark-avro)
[![codecov.io](http://codecov.io/github/databricks/spark-avro/coverage.svg?branch=master)](http://codecov.io/github/databricks/spark-avro?branch=master)

## Requirements

This documentation is for Spark 1.4+.

This library has different versions for Spark 1.2, 1.3, and 1.4+:

| Spark Version | `spark-avro` version |
| ------------- |----------------------|
| `1.2`         | `0.2.0`              |
| `1.3`         | `1.0.0`              |
| `1.4+`        | `2.0.0`              |

## Linking

You can link against this library (for Spark 1.4+) in your program at the following coordinates:

Using SBT:

```
libraryDependenicies += "com.databricks" %% "spark-avro" % "2.0.0"
```

Using Maven:

```xml
<dependency>
    <groupId>com.databricks<groupId>
    <artifactId>spark-avro_2.10</artifactId>
    <version>2.0.0</version>
</dependency>
```

The `spark-avro` library can also be added to Spark jobs launched through `spark-shell` or `spark-submit` by using the `--packages` command line option.
For example, to include it when starting the spark shell:

```
$ bin/spark-shell --packages com.databricks:spark-avro_2.10:2.0.0
```

Unlike using `--jars`, using `--packages` ensures that this library and its dependencies will be added to the classpath.
The `--packages` argument can also be used with `bin/spark-submit`.

This library is cross-published for Scala 2.11, so 2.11 users should replace 2.10 with 2.11 in the commands listed above.

## Features

`spark-avro` supports reading and writing of Avro data from Spark SQL.

- **Automatic schema conversion:** `spark-avro` supports most conversions between Spark SQL and Avro records, making Avro a first-class citizen in Spark.
- **Partitioning:** This library allows developers to easily read and write partitioned data
witout any extra configuration. Just pass the columns you want to partition on, just like you would for Parquet.
- **Compression:**  You can specify the type of compression to use when writing Avro out to
disk. The supported types are `uncompressed`, `snappy`, and `deflate`. You can also specify the deflate level.
- **Specifying record names:** You can specify the record name and namespace to use by passing a map of parameters with `recordName` and `recordNamespace`.

## Supported types for Avro -> Spark SQL conversion

`spark-avro` supports reading all Avro types, with the exception of complex `union` types. It uses the following mapping from Avro types to Spark SQL types:

| Avro type | Spark SQL type |
| --------- |----------------|
| boolean   | BooleanType    |
| int       | IntegerType    |
| long      | LongType       |
| float     | FloatType      |
| double    | DoubleType     |
| bytes     | BinaryType     |
| string    | StringType     |
| record    | StructType     |
| enum      | StringType     |
| array     | ArrayType      |
| map       | MapType        |
| fixed     | BinaryType     |

In addition to the types listed above, `spark-avro` supports reading of three types of `union` types:

1. `union(int, long)`
2. `union(float, double)`
3. `union(something, null)`, where `something` is one of the supported Avro types listed above or is one of the supported `union` types.

<<<<<<< HEAD
## Supported types for SparkSQL -> Avro conversion
=======
At the moment, `spark-avro` ignores docs, aliases and other properties present in the Avro file.

## Supported types for Spark SQL -> Avro conversion
>>>>>>> 6914b879

`spark-avro` supports writing of all Spark SQL types into Avro. For most types, the mapping from Spark types to Avro types is straightforward (e.g. IntegerType gets converted to int); however, there are a few special cases which are listed below:

| Spark SQL type | Avro type |
| ---------------|-----------|
| ByteType       | int       |
| ShortType      | int       |
| DecimalType    | string    |
| BinaryType     | bytes     |
| TimestampType  | long      |
| StructType     | record    |

## Examples

The recommended way to read or write Avro data from Spark SQL is by using Spark's DataFrame APIs, which are available in Scala, Java, Python, and R.

These examples use an Avro file available for download
[here](https://github.com/databricks/spark-avro/raw/master/src/test/resources/episodes.avro):

### Scala API

```scala
// import needed for the .avro method to be added
import com.databricks.spark.avro._
		
val sqlContext = new SQLContext(sc)

// The Avro records get converted to Spark types, filtered, and
// then written back out as Avro records
val df = sqlContext.read.avro("src/test/resources/episodes.avro")
df.filter("doctor > 5").write.avro("/tmp/output")
```

Alternativly you can specify the format to use instead:

```scala
val sqlContext = new SQLContext(sc)
val df = sqlContext.read
	.format("com.databricks.spark.avro")
	.load("src/test/resources/episodes.avro")
	
df.filter("doctor > 5").write
	.format("com.databricks.spark.avro")
	.save("/tmp/output")
```

You can also specify Avro compression options:

```scala
import com.databricks.spark.avro._
val sqlContext = new SQLContext(sc)

// configuration to use deflate compression
sqlContext.setConf("spark.sql.avro.compression.codec", "deflate")
sqlContext.setConf("spark.sql.avro.deflate.level", "5")

val df = sqlContext.read.avro("src/test/resources/episodes.avro")

// writes out compressed Avro records
df.write.avro("/tmp/output")
```

You can write partitioned Avro records like this:

```scala
import com.databricks.spark.avro._

val sqlContext = new SQLContext(sc)

import sqlContext.implicits._

val df = Seq((2012, 8, "Batman", 9.8),
	(2012, 8, "Hero", 8.7),
	(2012, 7, "Robot", 5.5),
	(2011, 7, "Git", 2.0))
	.toDF("year", "month", "title", "rating")

df.write.partitionBy("year", "month").avro("/tmp/output")
```

<<<<<<< HEAD
Avro schema's field 'doc' will be preserved in DataFrame's schema metadata.

To include aliases column in scheme invoke
```
val df = sqlContext.read.format("com.databricks.spark.avro").option("withAlias", "true").load("test.avro")
```
In Spark SQL, loading avro with alias columns use:
```
create table mytable using com.databricks.spark.avro OPTIONS(path "test.avro", withAlias "true");
```
While saving, alias columns in DataFrame schema will be stored in `aliases` of avro file.

You can also specifiy the the record name and namespace with optional parameters:
=======
You can specify the record name and namespace like this:

>>>>>>> 6914b879
```scala
import com.databricks.spark.avro._

val sqlContext = new SQLContext(sc)
val df = sqlContext.read.avro("src/test/resources/episodes.avro")

val name = "AvroTest"
val namespace = "com.databricks.spark.avro"
val parameters = Map("recordName" -> name, "recordNamespace" -> namespace)

df.write.options(parameters).avro("/tmp/output")
```

### Java API

```java
import org.apache.spark.sql.*;

SQLContext sqlContext = new SQLContext(sc);

// Creates a DataFrame from a specified file
DataFrame df = sqlContext.read().format("com.databricks.spark.avro")
    .load("src/test/resources/episodes.avro");

// Saves the subset of the Avro records read in
df.filter($"age > 5").write()
	.format("com.databricks.spark.avro")
	.save("/tmp/output");
```


### Python API

```python
# Creates a DataFrame from a specified directory
df = sqlContext.read.format("com.databricks.spark.avro").load("src/test/resources/episodes.avro")

#  Saves the subset of the Avro records read in
subset = df.where("age > 5")
subset.write.format("com.databricks.spark.avro").save("output")
```

### SQL API
Avro data can be queried in pure SQL by registering the data as a temporary table.

```sql
CREATE TEMPORARY TABLE episodes
USING com.databricks.spark.avro
OPTIONS (path "src/test/resources/episodes.avro")
```



## Building From Source
This library is built with [SBT](http://www.scala-sbt.org/0.13/docs/Command-Line-Reference.html),
which is automatically downloaded by the included shell script.  To build a JAR file simply run
`build/sbt package` from the project root.

## Testing
To run the tests, you should run `build/sbt test`. In case you are doing improvements that target
speed, you can generate a sample Avro file and check how long it takes to read that Avro file
using the following commands:

```
build/sbt "test:run-main com.databricks.spark.avro.AvroFileGenerator NUMBER_OF_RECORDS NUMBER_OF_FILES"
```

will create sample avro files in `target/avroForBenchmark/`. You can specify the number of records
for each file, as well as the overall number of files.

```
build/sbt "test:run-main com.databricks.spark.avro.AvroReadBenchmark"
```

runs `count()` on the data inside `target/avroForBenchmark/` and tells you how the operation took.

Similarly, you can do benchmarks on how long it takes to write DataFrame as Avro file with

```
build/sbt "test:run-main com.databricks.spark.avro.AvroWriteBenchmark NUMBER_OF_ROWS"
```

where `NUMBER_OF_ROWS` is an optional parameter that allows you to specify the number of rows in DataFrame that we will be writing.<|MERGE_RESOLUTION|>--- conflicted
+++ resolved
@@ -85,13 +85,7 @@
 2. `union(float, double)`
 3. `union(something, null)`, where `something` is one of the supported Avro types listed above or is one of the supported `union` types.
 
-<<<<<<< HEAD
-## Supported types for SparkSQL -> Avro conversion
-=======
-At the moment, `spark-avro` ignores docs, aliases and other properties present in the Avro file.
-
 ## Supported types for Spark SQL -> Avro conversion
->>>>>>> 6914b879
 
 `spark-avro` supports writing of all Spark SQL types into Avro. For most types, the mapping from Spark types to Avro types is straightforward (e.g. IntegerType gets converted to int); however, there are a few special cases which are listed below:
 
@@ -172,24 +166,8 @@
 df.write.partitionBy("year", "month").avro("/tmp/output")
 ```
 
-<<<<<<< HEAD
-Avro schema's field 'doc' will be preserved in DataFrame's schema metadata.
-
-To include aliases column in scheme invoke
-```
-val df = sqlContext.read.format("com.databricks.spark.avro").option("withAlias", "true").load("test.avro")
-```
-In Spark SQL, loading avro with alias columns use:
-```
-create table mytable using com.databricks.spark.avro OPTIONS(path "test.avro", withAlias "true");
-```
-While saving, alias columns in DataFrame schema will be stored in `aliases` of avro file.
-
-You can also specifiy the the record name and namespace with optional parameters:
-=======
 You can specify the record name and namespace like this:
 
->>>>>>> 6914b879
 ```scala
 import com.databricks.spark.avro._
 
@@ -201,6 +179,31 @@
 val parameters = Map("recordName" -> name, "recordNamespace" -> namespace)
 
 df.write.options(parameters).avro("/tmp/output")
+```
+
+To include extra columns when aliases are specified in the schema, set withAliases to true, as follows:
+```
+val df = sqlContext.read.format("com.databricks.spark.avro").option("withAliases", "true").load("test.avro")
+```
+The same can be done using OPTIONS passed to Spark SQL DDL:
+```
+CREATE TABLE mytable USING com.databricks.spark.avro OPTIONS(path "test.avro", withAliases "true");
+```
+While saving, 'aliases' metadata in DataFrame schema will be stored in `aliases` of avro file.
+For example, 'column1' of DataFrame schema has 'aliases' metadata and returning array of aliases fields.
+```
+test.schema.apply("column1").metadata.getStringArray("aliases")
+res5: Array[String] = Array(string_alias1, string_alias2)
+```
+While storing Dataframe as Avro, 'string_alias1' and 'string_alias2' will be aliases of 'column1' in Avro file.
+
+#### Extra Metadata:
+
+Avro schema doc:
+Avro schema's each field 'doc' will be preserved in DataFrame's schema metadata.
+```
+scala> test.schema.apply("column_name").metadata.getString("doc")
+res3: String = Meaningless string of characters
 ```
 
 ### Java API
